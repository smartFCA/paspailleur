--- conflicted
+++ resolved
@@ -108,9 +108,6 @@
         atoms_order = bfuncs.rearrange_indices(atoms_order, atoms_extents, [atoms_extents[i] for i in topologic_indices])
         atoms_extents = [atoms_extents[i] for i in topologic_indices]
 
-<<<<<<< HEAD
-        atomic_patterns = OrderedDict(atoms_extents)
-=======
         # patterns pointing to the bitarray of indices of next greater patterns
         patterns_order: list[bitarray] = [None for _ in range(n_patterns)]
         patterns_iterator = tqdm(reversed(atomic_patterns), disable=not use_tqdm, desc='Compute order of atoms',
@@ -144,9 +141,8 @@
             patterns_order[idx] = super_patterns
 
         atomic_patterns = OrderedDict([(ptrn, ext) for ext in sorted_extents for ptrn in patterns_per_extent[ext]])
->>>>>>> ee76d22b
         self._atomic_patterns = atomic_patterns
-        self._atomic_patterns_order = [fbarray(ba) for ba in atoms_order]
+        self._atomic_patterns_order = [fbarray(ba) for ba in patterns_order]
 
     #######################################
     # Properties that are easy to compute #
