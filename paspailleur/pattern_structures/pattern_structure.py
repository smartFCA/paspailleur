--- conflicted
+++ resolved
@@ -18,7 +18,6 @@
 """
 class PatternStructure:
     """
-<<<<<<< HEAD
     A class to process complex datasets where every row (called object) is described by one pattern.
 
     All patterns should be of the same class defined by PatternType attribute.
@@ -30,18 +29,10 @@
     Attributes
     ----------
     PatternType: TypeVar
-=======
-    A class to represent a structure for managing patterns in a formal context.
-
-    Attributes
-    ----------
-    PatternType : TypeVar
->>>>>>> b7653d5e
         A type variable bound to the Pattern class.
     
     Private Attributes
     ------------------
-<<<<<<< HEAD
     _object_irreducibles: Optional[dict[PatternType, fbarray]]
         Patterns introduced by objects.
     _object_names: Optional[list[str]]
@@ -54,16 +45,6 @@
         _atomic_patterns_order[i][j] == False can mean both that j-th atomic pattern is less precise than i-th atomic pattern and that i-th and j-th atomic patterns can not be compared.
 
 
-=======
-    _object_irreducibles : Optional[dict[PatternType, fbarray]]
-        Patterns introduced by objects.
-    _object_names : Optional[list[str]]
-        Names of the objects.
-    _atomic_patterns : Optional[OrderedDict[PatternType, fbarray]]
-        Smallest nontrivial patterns.
-    _atomic_patterns_order : Optional[list[fbarray]]
-        Order of atomic patterns.
->>>>>>> b7653d5e
 
     Properties
     ----------
@@ -90,11 +71,7 @@
 
         Parameters
         ----------
-<<<<<<< HEAD
         pattern_type: Type[Pattern], optional
-=======
-        pattern_type : Type[Pattern], optional
->>>>>>> b7653d5e
             The type of Pattern to use (default is Pattern).
         """
         self.PatternType = pattern_type
@@ -115,24 +92,14 @@
 
         Parameters
         ----------
-<<<<<<< HEAD
         pattern: PatternType
             The pattern for which to compute the extent.
         return_bitarray: bool, optional
-=======
-        pattern : PatternType
-            The pattern for which to compute the extent.
-        return_bitarray : bool, optional
->>>>>>> b7653d5e
             If True, returns the extent as a bitarray (default is False).
 
         Returns
         -------
-<<<<<<< HEAD
         extent: Union[set[str], fbarray]
-=======
-        Union[set[str], fbarray]
->>>>>>> b7653d5e
             The extent of the pattern, either as a set of object names or a bitarray.
 
         Raises
@@ -163,20 +130,12 @@
 
         Parameters
         ----------
-<<<<<<< HEAD
         objects: Union[Collection[str], fbarray]
-=======
-        objects : Union[Collection[str], fbarray]
->>>>>>> b7653d5e
             The objects for which to compute the intent.
 
         Returns
         -------
-<<<<<<< HEAD
         intent: PatternType
-=======
-        PatternType
->>>>>>> b7653d5e
             The intent of the given objects.
 
         Raises
@@ -216,7 +175,6 @@
 
         Parameters
         ----------
-<<<<<<< HEAD
         object_descriptions: dict[str, PatternType]
             A dictionary mapping object names to their corresponding patterns.
         compute_atomic_patterns: bool, optional
@@ -225,16 +183,6 @@
             Minimum support threshold for an atomic pattern to be retained (default is 0).
             If a float between 0 and 1, it is interpreted as a proportion of total objects.
         use_tqdm: bool, optional
-=======
-        object_descriptions : dict[str, PatternType]
-            A dictionary mapping object names to their corresponding patterns.
-        compute_atomic_patterns : bool, optional
-            If True, computes atomic patterns. If None, tries to infer whether computation is possible (default is None).
-        min_atom_support : Union[int, float], optional
-            Minimum support threshold for an atomic pattern to be retained (default is 0).
-            If a float between 0 and 1, it is interpreted as a proportion of total objects.
-        use_tqdm : bool, optional
->>>>>>> b7653d5e
             If True, displays a progress bar when computing atomic patterns (default is True).
 
         Examples
@@ -267,7 +215,6 @@
 
     def init_atomic_patterns(self, min_support: Union[int, float] = 0, use_tqdm: bool = False):
         """
-<<<<<<< HEAD
         Compute the set of all patterns that cannot be obtained by join of other patterns
 
         Parameters
@@ -275,15 +222,6 @@
         min_support: Union[int, float], optional
             Minimum number or proportion of objects a pattern must describe to be considered atomic (default is 0).
         use_tqdm: bool, optional
-=======
-        Compute the set of all patterns that cannot be obtained by intersection of other patterns
-
-        Parameters
-        ----------
-        min_support : Union[int, float], optional
-            Minimum number or proportion of objects a pattern must describe to be considered atomic (default is 0).
-        use_tqdm : bool, optional
->>>>>>> b7653d5e
             If True, displays a progress bar during computation (default is False).
 
         Raises
@@ -345,11 +283,7 @@
 
         Returns
         -------
-<<<<<<< HEAD
         min: PatternType
-=======
-        PatternType
->>>>>>> b7653d5e
             The minimal pattern found in the structure.
 
         Raises
@@ -377,11 +311,7 @@
 
         Returns
         -------
-<<<<<<< HEAD
         max: PatternType
-=======
-        PatternType
->>>>>>> b7653d5e
             The maximal pattern found in the structure.
 
         Raises
@@ -410,11 +340,7 @@
 
         Returns
         -------
-<<<<<<< HEAD
         max_atoms: set[PatternType]
-=======
-        set[PatternType]
->>>>>>> b7653d5e
             A set of maximal atomic patterns.
 
         Examples
@@ -437,11 +363,7 @@
 
         Returns
         -------
-<<<<<<< HEAD
         atoms: OrderedDict[PatternType, set[str]]
-=======
-        OrderedDict[PatternType, set[str]]
->>>>>>> b7653d5e
             An ordered dictionary mapping atomic patterns to their extents (object names).
 
         Examples
@@ -458,11 +380,7 @@
 
         Returns
         -------
-<<<<<<< HEAD
         count: int
-=======
-        int
->>>>>>> b7653d5e
             The number of atomic patterns.
 
         Examples
@@ -475,21 +393,13 @@
     @property
     def atomic_patterns_order(self) -> dict[PatternType, set[PatternType]]:
         """
-<<<<<<< HEAD
         Return the partial order of atomic patterns, i.e. for every atomic pattern show all its atomic super-patterns.
-=======
-        Return the partial order of atomic patterns by extent inclusion.
->>>>>>> b7653d5e
 
         Each pattern maps to the set of patterns that strictly subsume it.
 
         Returns
         -------
-<<<<<<< HEAD
         order: dict[PatternType, set[PatternType]]
-=======
-        dict[PatternType, set[PatternType]]
->>>>>>> b7653d5e
             A dictionary representing the ordering of atomic patterns.
             Keys are atomic patterns, values are sets of greater atomic patterns.
 
@@ -516,11 +426,7 @@
 
         Returns
         -------
-<<<<<<< HEAD
         premaximals: dict[PatternType, set[str]]
-=======
-        dict[PatternType, set[str]]
->>>>>>> b7653d5e
             A dictionary mapping premaximal patterns to their extents.
 
         Examples
@@ -549,28 +455,16 @@
 
         Parameters
         ----------
-<<<<<<< HEAD
         return_extents: bool, optional
             If True, returns extents along with patterns (default is True).
         return_bitarrays: bool, optional
             If True, returns extents as bitarrays (default is False).
         kind: Literal, optional
-=======
-        return_extents : bool, optional
-            If True, returns extents along with patterns (default is True).
-        return_bitarrays : bool, optional
-            If True, returns extents as bitarrays (default is False).
-        kind : Literal, optional
->>>>>>> b7653d5e
             Iteration strategy: 'bruteforce', 'ascending', or 'ascending controlled' (default is 'bruteforce').
 
         Yields
         ------
-<<<<<<< HEAD
         pattern_data: Union[PatternType, tuple[PatternType, set[str]], tuple[PatternType, fbarray]]
-=======
-        Union[PatternType, tuple[PatternType, set[str]], tuple[PatternType, fbarray]]
->>>>>>> b7653d5e
             Patterns optionally paired with their extent as a set of object names or bitarray.
 
         Examples
@@ -636,24 +530,14 @@
 
         Parameters
         ----------
-<<<<<<< HEAD
         return_extents: bool, optional
             If True, returns extents along with patterns (default is True).
         return_bitarrays: bool, optional
-=======
-        return_extents : bool, optional
-            If True, returns extents along with patterns (default is True).
-        return_bitarrays : bool, optional
->>>>>>> b7653d5e
             If True, returns extents as bitarrays (default is False).
 
         Yields
         ------
-<<<<<<< HEAD
         premaximal_data: Union[PatternType, tuple[PatternType, set[str]], tuple[PatternType, fbarray]]
-=======
-        Union[PatternType, tuple[PatternType, set[str]], tuple[PatternType, fbarray]]
->>>>>>> b7653d5e
             Premaximal patterns with optional extent representations.
 
         Examples
@@ -704,7 +588,6 @@
 
         Parameters
         ----------
-<<<<<<< HEAD
         kind: Literal, optional
             Strategy for traversal: 'ascending' or 'ascending controlled' (default is 'ascending').
         min_support: Union[int, float], optional
@@ -712,24 +595,11 @@
         depth_first: bool, optional
             If True, performs a depth-first traversal (default is True).
         return_objects_as_bitarrays: bool, optional
-=======
-        kind : Literal, optional
-            Strategy for traversal: 'ascending' or 'ascending controlled' (default is 'ascending').
-        min_support : Union[int, float], optional
-            Minimum support required for a pattern to be yielded (default is 0).
-        depth_first : bool, optional
-            If True, performs a depth-first traversal (default is True).
-        return_objects_as_bitarrays : bool, optional
->>>>>>> b7653d5e
             If True, extents are returned as bitarrays; otherwise as sets (default is False).
 
         Yields
         ------
-<<<<<<< HEAD
         pattern_info: Iterator or Generator
-=======
-        Iterator or Generator
->>>>>>> b7653d5e
             Yields patterns and their extents.
 
         Examples
@@ -777,7 +647,6 @@
             Iterator[PatternType], 
             Iterator[tuple[PatternType, PatternType]]]:
         """
-<<<<<<< HEAD
         Iterate over the keys that describe given patterns.
 
         Keys (also known as minimal generators) of a pattern are the least precise subpatterns that describe the very same objects as the pattern.
@@ -791,24 +660,11 @@
         patterns: Union[PatternType, Iterable[PatternType]]
             A pattern or list of patterns to decompose into atomic keys.
         max_length: Optional[int], optional
-=======
-        Iterate over the atomic pattern combinations (keys) that describe given patterns.
-
-        Parameters
-        ----------
-        patterns : Union[PatternType, Iterable[PatternType]]
-            A pattern or list of patterns to decompose into atomic keys.
-        max_length : Optional[int], optional
->>>>>>> b7653d5e
             Maximum length of key combinations (default is None).
 
         Yields
         ------
-<<<<<<< HEAD
         keys: Union[PatternType, tuple[PatternType, PatternType]]
-=======
-        Union[PatternType, tuple[PatternType, PatternType]]
->>>>>>> b7653d5e
             Keys of the input patterns or (key, original pattern) pairs.
 
         Examples
@@ -836,7 +692,6 @@
         """
         Iterate over subgroups that satisfy a quality threshold.
 
-<<<<<<< HEAD
         A subgroup is a pattern whose extent is very similar to the set of goal_objects.
         The similarity is measured by quality_measure and is lower-bounded by qulity_threshold.
 
@@ -857,30 +712,11 @@
         max_length: Optional[int], optional
             Maximum length of subgroups (default is None).
         return_objects_as_bitarrays: bool, optional
-=======
-        Parameters
-        ----------
-        goal_objects : Union[set[str], bitarray]
-            Set or bitarray of target objects.
-        quality_measure : Literal
-            Metric to evaluate subgroups (e.g., 'Accuracy', 'F1', 'WRAcc').
-        quality_threshold : float
-            Minimum value for the selected quality measure.
-        kind : Literal, optional
-            Subgroup mining strategy (currently only 'bruteforce' supported).
-        max_length : Optional[int], optional
-            Maximum length of subgroups (default is None).
-        return_objects_as_bitarrays : bool, optional
->>>>>>> b7653d5e
             If True, extents are returned as bitarrays (default is False).
 
         Yields
         ------
-<<<<<<< HEAD
         subs: Iterator[tuple[Pattern, Union[set[str], bitarray], float]]
-=======
-        Iterator[tuple[Pattern, Union[set[str], bitarray], float]]
->>>>>>> b7653d5e
             Tuples of (pattern, extent, quality).
 
         Examples
@@ -923,7 +759,6 @@
             list[tuple[set[str], PatternType]], 
             list[tuple[fbarray, PatternType]]]:
         """
-<<<<<<< HEAD
         Mine pattern concepts (extent-intent pairs) from the pattern structure.
 
         Parameters
@@ -937,30 +772,11 @@
         return_objects_as_bitarrays: bool, optional
             If True, returns extents as bitarrays (default is False).
         use_tqdm: bool, optional
-=======
-        Mine formal concepts (extent-intent pairs) from the pattern structure.
-
-        Parameters
-        ----------
-        min_support : Union[int, float], optional
-            Minimum support required for concepts (default is 0).
-        min_delta_stability : Union[int, float], optional
-            Minimum delta stability for concept filtering (default is 0).
-        algorithm : Literal, optional
-            Algorithm used for mining: 'CloseByOne object-wise' or 'gSofia' (default selects automatically).
-        return_objects_as_bitarrays : bool, optional
-            If True, returns extents as bitarrays (default is False).
-        use_tqdm : bool, optional
->>>>>>> b7653d5e
             If True, displays a progress bar (default is False).
 
         Returns
         -------
-<<<<<<< HEAD
         concepts: Union[list[tuple[set[str], PatternType]], list[tuple[fbarray, PatternType]]]
-=======
-        Union[list[tuple[set[str], PatternType]], list[tuple[fbarray, PatternType]]]
->>>>>>> b7653d5e
             A list of concept tuples, each containing an extent and its corresponding intent.
         
         Examples
@@ -1032,7 +848,6 @@
 
         Parameters
         ----------
-<<<<<<< HEAD
         basis_name: Literal, optional
             Type of basis used for implications (default is "Canonical Direct").
         min_support: Union[int, float], optional
@@ -1046,30 +861,11 @@
         reduce_conclusions: bool, optional
             If True, reduces the size of implication conclusions (default is False).
         use_tqdm: bool, optional
-=======
-        basis_name : Literal, optional
-            Type of basis used for implications (default is "Canonical Direct").
-        min_support : Union[int, float], optional
-            Minimum support for implications (default is 0).
-        min_delta_stability : Union[int, float], optional
-            Minimum delta stability (default is 0).
-        max_key_length : Optional[int], optional
-            Maximum length of keys (default is None).
-        algorithm : Literal, optional
-            Concept mining algorithm to use (default is None).
-        reduce_conclusions : bool, optional
-            If True, reduces the size of implication conclusions (default is False).
-        use_tqdm : bool, optional
->>>>>>> b7653d5e
             If True, displays a progress bar (default is False).
 
         Returns
         -------
-<<<<<<< HEAD
         implications: dict[PatternType, PatternType]
-=======
-        dict[PatternType, PatternType]
->>>>>>> b7653d5e
             A dictionary mapping premises to conclusions in the implication basis.
         
         Examples
@@ -1108,7 +904,6 @@
 
         Parameters
         ----------
-<<<<<<< HEAD
         premises: Iterable[PatternType]
             The premises to base implications on.
         pseudo_close_premises: bool, optional
@@ -1116,24 +911,11 @@
         reduce_conclusions: bool, optional
             If True, reduces conclusions to minimal additions (default is False).
         use_tqdm: bool, optional
-=======
-        premises : Iterable[PatternType]
-            The premises to base implications on.
-        pseudo_close_premises : bool, optional
-            Whether to pseudo-close the premises (default is False).
-        reduce_conclusions : bool, optional
-            If True, reduces conclusions to minimal additions (default is False).
-        use_tqdm : bool, optional
->>>>>>> b7653d5e
             If True, displays progress bars (default is False).
 
         Returns
         -------
-<<<<<<< HEAD
         premises: Union[dict[PatternType, PatternType], OrderedDict[PatternType, PatternType]]
-=======
-        Union[dict[PatternType, PatternType], OrderedDict[PatternType, PatternType]]
->>>>>>> b7653d5e
             A mapping from premises to conclusions.
         
         Examples
@@ -1189,7 +971,6 @@
         """
         Compute the immediate successor patterns of a given pattern.
 
-<<<<<<< HEAD
         The immediate successor patternsare the next more precise patterns.
 
         Parameters
@@ -1199,24 +980,11 @@
         return_extents: bool, optional
             If True, returns extents along with patterns (default is False).
         return_objects_as_bitarrays: bool, optional
-=======
-        Parameters
-        ----------
-        pattern : PatternType
-            The pattern to compute successors for.
-        return_extents : bool, optional
-            If True, returns extents along with patterns (default is False).
-        return_objects_as_bitarrays : bool, optional
->>>>>>> b7653d5e
             If True, extents are returned as bitarrays instead of sets (default is False).
 
         Returns
         -------
-<<<<<<< HEAD
         next_patterns: Union[set[PatternType], dict[PatternType, set[str]], dict[PatternType, fbarray]]
-=======
-        Union[set[PatternType], dict[PatternType, set[str]], dict[PatternType, fbarray]]
->>>>>>> b7653d5e
             Either a set of successor patterns or a mapping of successors to extents.
 
         Examples
@@ -1265,20 +1033,12 @@
 
         Parameters
         ----------
-<<<<<<< HEAD
         pattern: Pattern
-=======
-        pattern : Pattern
->>>>>>> b7653d5e
             The pattern for which to compute support.
 
         Returns
         -------
-<<<<<<< HEAD
         support: int
-=======
-        int
->>>>>>> b7653d5e
             The number of objects (support count) covered by the pattern.
 
         Examples
@@ -1296,20 +1056,12 @@
 
         Parameters
         ----------
-<<<<<<< HEAD
         pattern: Pattern
-=======
-        pattern : Pattern
->>>>>>> b7653d5e
             The pattern for which to compute frequency.
 
         Returns
         -------
-<<<<<<< HEAD
         frequency: float
-=======
-        float
->>>>>>> b7653d5e
             The frequency of the pattern as a fraction between 0 and 1.
 
         Examples
@@ -1329,20 +1081,12 @@
 
         Parameters
         ----------
-<<<<<<< HEAD
         pattern: Pattern
-=======
-        pattern : Pattern
->>>>>>> b7653d5e
             The pattern for which to compute delta stability.
 
         Returns
         -------
-<<<<<<< HEAD
         delta_s: int
-=======
-        int
->>>>>>> b7653d5e
             The delta stability value.
 
         Examples
@@ -1367,20 +1111,12 @@
 
         Parameters
         ----------
-<<<<<<< HEAD
         extent: Union[bitarray, set[str]]
-=======
-        extent : Union[bitarray, set[str]]
->>>>>>> b7653d5e
             The extent to convert. If a bitarray is provided, each set bit is mapped to its corresponding object name.
 
         Returns
         -------
-<<<<<<< HEAD
         readable: set[str]
-=======
-        set[str]
->>>>>>> b7653d5e
             The human-readable extent as a set of object names.
 
         Examples
